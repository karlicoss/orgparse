--- conflicted
+++ resolved
@@ -21,13 +21,8 @@
     strategy:
       fail-fast: false
       matrix:
-<<<<<<< HEAD
-        platform: [ubuntu-latest, macos-latest] # TODO windows-latest??
-        python-version: ['3.7', '3.8', '3.9', '3.10']
-=======
         platform: [ubuntu-latest, macos-latest, windows-latest]
         python-version: ['3.7', '3.8', '3.9', '3.10', '3.11']
->>>>>>> 0041aad5
 
     runs-on: ${{ matrix.platform }}
 
